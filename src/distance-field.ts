--- conflicted
+++ resolved
@@ -71,10 +71,6 @@
   }
 
   private handleGeometryUpdate = () => {
-<<<<<<< HEAD
-    // Re-render seed points and rerun JFA
-=======
->>>>>>> 10cd2734
     this.initSeedPointRendering();
     this.runJFA();
   };
@@ -347,7 +343,7 @@
   };
 
   private computeOffsets(stepSize: number): Float32Array {
-    const offsets = [];
+    const offsets: number[] = [];
     for (let y = -1; y <= 1; y++) {
       for (let x = -1; x <= 1; x++) {
         offsets.push((x * stepSize) / this.canvas.width, (y * stepSize) / this.canvas.height);
