import { frag, vert } from './utils/tags.ts';
import { WebGLUtils } from './utils/webgl.ts';
import type { FolkGeometry } from './canvas/fc-geometry.ts';

/**
 * The DistanceField class calculates a distance field using the Jump Flooding Algorithm (JFA) in WebGL.
 * It renders shapes as seed points and computes the distance from each pixel to the nearest seed point.
 * Previous CPU-based implementation: github.com/folk-canvas/folk-canvas/commit/fdd7fb9d84d93ad665875cad25783c232fd17bcc
 */
export class DistanceField extends HTMLElement {
  static tagName = 'distance-field';

  private textures: WebGLTexture[] = [];

  private shapes!: NodeListOf<FolkGeometry>;
  private canvas!: HTMLCanvasElement;
  private glContext!: WebGL2RenderingContext;
  private framebuffer!: WebGLFramebuffer;
  private fullscreenQuadVAO!: WebGLVertexArrayObject;
  private shapeVAO!: WebGLVertexArrayObject;

  private jfaProgram!: WebGLProgram; // Shader program for the Jump Flooding Algorithm
  private renderProgram!: WebGLProgram; // Shader program for final rendering
  private seedProgram!: WebGLProgram; // Shader program for rendering seed points

  private static readonly MAX_DISTANCE = 99999.0;

  private positionBuffer: WebGLBuffer | null = null;

  private isPingTexture: boolean = true;

  static define() {
    customElements.define(this.tagName, this);
  }

  connectedCallback() {
    // Collect all geometry elements to process
    this.shapes = document.querySelectorAll('fc-geometry');

    // Initialize WebGL context and canvas
    const { gl, canvas } = WebGLUtils.createWebGLCanvas(this.clientWidth, this.clientHeight, this);

    if (!gl || !canvas) {
      console.error('Failed to initialize WebGL context.');
      return;
    }

    this.canvas = canvas;
    this.glContext = gl;

    // Initialize shader programs
    this.initShaders();

    // Initialize textures and framebuffer for ping-pong rendering
    this.initPingPongTextures();

    // Render seed points (shapes) into the texture
    this.initSeedPointRendering();

    // Start the Jump Flooding Algorithm
    this.runJFA();

    window.addEventListener('resize', this.handleResize);
    this.shapes.forEach((geometry) => {
      geometry.addEventListener('move', this.handleGeometryUpdate);
      geometry.addEventListener('resize', this.handleGeometryUpdate);
    });
  }

  disconnectedCallback() {
    window.removeEventListener('resize', this.handleResize);
    this.shapes.forEach((geometry) => {
      geometry.removeEventListener('move', this.handleGeometryUpdate);
      geometry.removeEventListener('resize', this.handleGeometryUpdate);
    });
    this.cleanupWebGLResources();
  }

  /**
   * Handles updates to geometry elements by re-initializing seed points and rerunning the JFA.
   */
  private handleGeometryUpdate = () => {
    this.initSeedPointRendering();
    this.runJFA();
  };

  /**
   * Initializes all shader programs used in rendering.
   */
  private initShaders() {
    this.jfaProgram = WebGLUtils.createShaderProgram(this.glContext, commonVertShader, jfaFragShader);
    this.renderProgram = WebGLUtils.createShaderProgram(this.glContext, commonVertShader, renderFragShader);
    this.seedProgram = WebGLUtils.createShaderProgram(this.glContext, seedVertShader, seedFragShader);
  }

  /**
   * Initializes textures and framebuffer for ping-pong rendering.
   * Ping-pong textures are used to alternate between reading and writing textures in multi-pass algorithms.
   */
  private initPingPongTextures() {
    const gl = this.glContext;
    const width = this.canvas.width;
    const height = this.canvas.height;

    // Delete existing textures to prevent memory leaks
    for (const texture of this.textures) {
      gl.deleteTexture(texture);
    }
    this.textures = [];

    // Enable the EXT_color_buffer_half_float extension for high-precision floating-point textures
    const ext = gl.getExtension('EXT_color_buffer_half_float');
    if (!ext) {
      console.error('EXT_color_buffer_half_float extension is not supported.');
      return;
    }

    // Create two textures for ping-pong rendering
    for (let i = 0; i < 2; i++) {
      const texture = gl.createTexture()!;
      gl.bindTexture(gl.TEXTURE_2D, texture);

      // Set texture parameters
      gl.texParameteri(gl.TEXTURE_2D, gl.TEXTURE_MIN_FILTER, gl.NEAREST);
      gl.texParameteri(gl.TEXTURE_2D, gl.TEXTURE_MAG_FILTER, gl.NEAREST);
      gl.texParameteri(gl.TEXTURE_2D, gl.TEXTURE_WRAP_S, gl.CLAMP_TO_EDGE);
      gl.texParameteri(gl.TEXTURE_2D, gl.TEXTURE_WRAP_T, gl.CLAMP_TO_EDGE);

      // Use high-precision format for accurate distance calculations
      gl.texImage2D(gl.TEXTURE_2D, 0, gl.RGBA16F, width, height, 0, gl.RGBA, gl.HALF_FLOAT, null);

      this.textures.push(texture);
    }

    // Create or reuse the framebuffer
    if (!this.framebuffer) {
      this.framebuffer = gl.createFramebuffer()!;
    }

    // Check if framebuffer is complete
    const status = gl.checkFramebufferStatus(gl.FRAMEBUFFER);
    if (status !== gl.FRAMEBUFFER_COMPLETE) {
      console.error('Framebuffer is not complete:', status);
      return;
    }
  }

  /**
   * Initializes rendering of seed points (shapes) into a texture.
   * Seed points are the starting locations for distance calculations.
   */
  private initSeedPointRendering() {
    const gl = this.glContext;
    const positions: number[] = [];

    // Collect positions and assign unique IDs to all shapes
    this.shapes.forEach((geometry, index) => {
      const rect = geometry.getClientRect();

      const windowWidth = window.innerWidth;
      // Convert DOM coordinates to Normalized Device Coordinates (NDC)
      const x1 = (rect.left / windowWidth) * 2 - 1;
      const y1 = -((rect.top / windowWidth) * 2 - 1);
      const x2 = (rect.right / windowWidth) * 2 - 1;
      const y2 = -((rect.bottom / windowWidth) * 2 - 1);

      const shapeID = index + 1; // Avoid zero to prevent hash function issues

      // Represent each rectangle as two triangles, including shapeID as the z component
      positions.push(
        x1,
        y1,
        shapeID,
        x2,
        y1,
        shapeID,
        x1,
        y2,
        shapeID,

        x1,
        y2,
        shapeID,
        x2,
        y1,
        shapeID,
        x2,
        y2,
        shapeID
      );
    });

    if (!this.shapeVAO) {
      this.shapeVAO = gl.createVertexArray()!;
      gl.bindVertexArray(this.shapeVAO);
      this.positionBuffer = gl.createBuffer()!;
      gl.bindBuffer(gl.ARRAY_BUFFER, this.positionBuffer);
      gl.bufferData(gl.ARRAY_BUFFER, new Float32Array(positions), gl.DYNAMIC_DRAW);

      const positionLocation = gl.getAttribLocation(this.seedProgram, 'a_position');
      gl.enableVertexAttribArray(positionLocation);
      gl.vertexAttribPointer(positionLocation, 3, gl.FLOAT, false, 0, 0);
      gl.bindVertexArray(null);
    } else {
      gl.bindBuffer(gl.ARRAY_BUFFER, this.positionBuffer!);
      gl.bufferSubData(gl.ARRAY_BUFFER, 0, new Float32Array(positions));
    }

    // Render the seed points into the texture
    this.renderSeedPoints();
  }

  /**
   * Renders the seed points (shapes) into one of the ping-pong textures.
   * This serves as the initial state for the Jump Flooding Algorithm.
   */
  private renderSeedPoints() {
    const gl = this.glContext;

    // Bind framebuffer to render to the seed texture
    const seedTexture = this.textures[this.isPingTexture ? 0 : 1];
    gl.bindFramebuffer(gl.FRAMEBUFFER, this.framebuffer);
    gl.framebufferTexture2D(gl.FRAMEBUFFER, gl.COLOR_ATTACHMENT0, gl.TEXTURE_2D, seedTexture, 0);

    // Clear the texture with a large initial distance
    gl.viewport(0, 0, this.canvas.width, this.canvas.height);
    gl.clearColor(0.0, 0.0, 0.0, DistanceField.MAX_DISTANCE);
    gl.clear(gl.COLOR_BUFFER_BIT);

    // Use the seed shader program
    gl.useProgram(this.seedProgram);

    // Set the canvas size uniform
    const canvasSizeLocation = gl.getUniformLocation(this.seedProgram, 'u_canvasSize');
    gl.uniform2f(canvasSizeLocation, this.canvas.width, this.canvas.height);

    // Bind VAO and draw shapes
    gl.bindVertexArray(this.shapeVAO);
    gl.drawArrays(gl.TRIANGLES, 0, this.shapes.length * 6);

    // Unbind VAO and framebuffer
    gl.bindVertexArray(null);
    gl.bindFramebuffer(gl.FRAMEBUFFER, null);
  }

  /**
   * Executes the Jump Flooding Algorithm (JFA) to compute the distance field.
   * It progressively reduces step sizes to refine the distance calculations.
   */
  private runJFA() {
    let stepSize = 1 << Math.floor(Math.log2(Math.max(this.canvas.width, this.canvas.height)));

    // Perform passes with decreasing step sizes
    for (; stepSize >= 1; stepSize >>= 1) {
      this.renderPass(stepSize);
    }

    // Render the final result to the screen
    this.renderToScreen();
  }

  /**
   * Performs a single pass of the Jump Flooding Algorithm with a given step size.
   * This involves sampling neighboring pixels at the current step size.
   * @param stepSize The current step size for this pass.
   */
  private renderPass(stepSize: number) {
    const gl = this.glContext;

    // Swap textures for ping-pong rendering
    const inputTexture = this.isPingTexture ? this.textures[0] : this.textures[1];
    const outputTexture = this.isPingTexture ? this.textures[1] : this.textures[0];

    // Bind framebuffer to output texture
    gl.bindFramebuffer(gl.FRAMEBUFFER, this.framebuffer);
    gl.framebufferTexture2D(gl.FRAMEBUFFER, gl.COLOR_ATTACHMENT0, gl.TEXTURE_2D, outputTexture, 0);

    // Use the JFA shader program
    gl.useProgram(this.jfaProgram);

    // Compute and set the offsets uniform for neighboring pixels
    const offsets = this.computeOffsets(stepSize);
    const offsetsLocation = gl.getUniformLocation(this.jfaProgram, 'u_offsets');
    gl.uniform2fv(offsetsLocation, offsets);

    // Bind input texture containing the previous step's results
    gl.activeTexture(gl.TEXTURE0);
    gl.bindTexture(gl.TEXTURE_2D, inputTexture);
    gl.uniform1i(gl.getUniformLocation(this.jfaProgram, 'u_previousTexture'), 0);

    // Draw a fullscreen quad to process all pixels
    this.drawFullscreenQuad();

    // Toggle the flag
    this.isPingTexture = !this.isPingTexture;
  }

  /**
   * Renders the final distance field to the screen using the render shader program.
   */
  private renderToScreen() {
    const gl = this.glContext;

    // Unbind framebuffer to render directly to the canvas
    gl.bindFramebuffer(gl.FRAMEBUFFER, null);
    gl.viewport(0, 0, this.canvas.width, this.canvas.height);

    // Use the render shader program
    gl.useProgram(this.renderProgram);

    // Bind the final texture containing the computed distance field
    const finalTexture = this.textures[this.isPingTexture ? 0 : 1];
    gl.activeTexture(gl.TEXTURE0);
    gl.bindTexture(gl.TEXTURE_2D, finalTexture);
    gl.uniform1i(gl.getUniformLocation(this.renderProgram, 'u_texture'), 0);

    // Draw a fullscreen quad to display the result
    this.drawFullscreenQuad();
  }

  /**
   * Draws a fullscreen quad to cover the entire canvas.
   * This is used in shader passes where every pixel needs to be processed.
   */
  private drawFullscreenQuad() {
    const gl = this.glContext;

    // Initialize the quad geometry if it hasn't been done yet
    if (!this.fullscreenQuadVAO) {
      this.initFullscreenQuad();
    }

    gl.bindVertexArray(this.fullscreenQuadVAO);
    gl.drawArrays(gl.TRIANGLE_STRIP, 0, 4);
    gl.bindVertexArray(null);
  }

  /**
   * Initializes the geometry and buffers for the fullscreen quad.
   */
  private initFullscreenQuad() {
    const gl = this.glContext;

    // Define positions for a quad covering the entire screen
    const positions = new Float32Array([-1, -1, 1, -1, -1, 1, 1, 1]);

    this.fullscreenQuadVAO = gl.createVertexArray()!;
    gl.bindVertexArray(this.fullscreenQuadVAO);

    const positionBuffer = gl.createBuffer()!;
    gl.bindBuffer(gl.ARRAY_BUFFER, positionBuffer);
    gl.bufferData(gl.ARRAY_BUFFER, positions, gl.STATIC_DRAW);

    const positionAttributeLocation = gl.getAttribLocation(this.jfaProgram, 'a_position');
    gl.enableVertexAttribArray(positionAttributeLocation);
    gl.vertexAttribPointer(
      positionAttributeLocation,
      2, // size (x, y)
      gl.FLOAT, // type
      false, // normalize
      0, // stride
      0 // offset
    );

    gl.bindVertexArray(null);
  }

  /**
   * Handles window resize events by updating canvas size, re-initializing textures and seed points,
   * and rerunning the Jump Flooding Algorithm.
   */
  private handleResize = () => {
    const gl = this.glContext;

    // Update canvas size to match the window
    this.canvas.width = window.innerWidth;
    this.canvas.height = window.innerHeight;

    // Update the viewport
    gl.viewport(0, 0, this.canvas.width, this.canvas.height);

    // Re-initialize textures with the new dimensions
    this.initPingPongTextures();

    // Re-initialize seed point rendering to update positions
    this.initSeedPointRendering();

    // Rerun the Jump Flooding Algorithm with the new sizes
    this.runJFA();
  };

  /**
   * Computes the offsets to sample neighboring pixels based on the current step size.
   * These offsets are used in the JFA shader to determine where to look for potential nearer seed points.
   * @param stepSize The current step size for neighbor sampling.
   * @returns A Float32Array of offsets.
   */
  private computeOffsets(stepSize: number): Float32Array {
<<<<<<< HEAD
    const offsets: number[] = [];
=======
    const aspectRatio = this.canvas.width / this.canvas.height;
    const offsets = [];
>>>>>>> f1b412de
    for (let y = -1; y <= 1; y++) {
      for (let x = -1; x <= 1; x++) {
        // Adjust x offset by aspect ratio to maintain uniform distances
        offsets.push((x * stepSize * aspectRatio) / this.canvas.width, (y * stepSize) / this.canvas.height);
      }
    }
    return new Float32Array(offsets);
  }

  /**
   * Cleans up WebGL resources to prevent memory leaks.
   * This is called when the element is disconnected from the DOM.
   */
  private cleanupWebGLResources() {
    const gl = this.glContext;

    // Delete textures
    this.textures.forEach((texture) => gl.deleteTexture(texture));
    this.textures = [];

    // Delete framebuffer
    if (this.framebuffer) {
      gl.deleteFramebuffer(this.framebuffer);
    }

    // Delete VAOs
    if (this.fullscreenQuadVAO) {
      gl.deleteVertexArray(this.fullscreenQuadVAO);
    }
    if (this.shapeVAO) {
      gl.deleteVertexArray(this.shapeVAO);
    }

    // Delete shader programs
    if (this.jfaProgram) {
      gl.deleteProgram(this.jfaProgram);
    }
    if (this.renderProgram) {
      gl.deleteProgram(this.renderProgram);
    }
    if (this.seedProgram) {
      gl.deleteProgram(this.seedProgram);
    }

    // Clear other references
    this.shapes = null!;
  }
}

/**
 * Vertex shader shared by multiple programs.
 * Transforms vertices to normalized device coordinates and passes texture coordinates to the fragment shader.
 */
const commonVertShader = vert`#version 300 es
precision mediump float;
in vec2 a_position;
out vec2 v_texCoord;

void main() {
  v_texCoord = a_position * 0.5 + 0.5; // Transform to [0, 1] range
  gl_Position = vec4(a_position, 0.0, 1.0);
}`;

/**
 * Fragment shader for the Jump Flooding Algorithm.
 * Updates the nearest seed point and distance for each pixel by examining neighboring pixels.
 */
const jfaFragShader = frag`#version 300 es
precision mediump float;
precision mediump int;

in vec2 v_texCoord;
out vec4 outColor;

uniform sampler2D u_previousTexture;
uniform vec2 u_offsets[9];

void main() {
    vec4 nearest = texture(u_previousTexture, v_texCoord);
    float minDist = nearest.a;

    float aspectRatio = float(textureSize(u_previousTexture, 0).x) / float(textureSize(u_previousTexture, 0).y);
    
    for (int i = 0; i < 9; ++i) {
        vec2 sampleCoord = v_texCoord + u_offsets[i];
        sampleCoord = clamp(sampleCoord, vec2(0.0), vec2(1.0));
        vec4 sampled = texture(u_previousTexture, sampleCoord);

        if (sampled.z == 0.0) {
            continue;
        }

        // Adjust x coordinate by aspect ratio when calculating distance
        vec2 adjustedCoord = vec2(v_texCoord.x * aspectRatio, v_texCoord.y);
        vec2 adjustedSampledCoord = vec2(sampled.x * aspectRatio, sampled.y);
        float dist = distance(adjustedSampledCoord, adjustedCoord);

        if (dist < minDist) {
            nearest = sampled;
            nearest.a = dist;
            minDist = dist;
        }
    }

    outColor = nearest;
}`;

/**
 * Fragment shader for rendering the final distance field.
 * Converts distances to colors for visualization.
 */
const renderFragShader = frag`#version 300 es
precision mediump float;

in vec2 v_texCoord;
out vec4 outColor;

uniform sampler2D u_texture;

vec3 hsv2rgb(vec3 c) {
  vec4 K = vec4(1.0, 2.0 / 3.0, 1.0 / 3.0, 3.0);
  vec3 p = abs(fract(c.xxx + K.xyz) * 6.0 - K.www);
  return c.z * mix(K.xxx, clamp(p - K.xxx, 0.0, 1.0), c.y);
}

void main() {
    vec4 texel = texture(u_texture, v_texCoord);

    // Extract shape ID and distance
    float shapeID = texel.z;
    float distance = texel.a;

    float hue = fract(shapeID * 0.61803398875); // Golden ratio conjugate
    vec3 shapeColor = hsv2rgb(vec3(hue, 0.5, 0.95));
 

    // Visualize distance as intensity
    float intensity = exp(-distance * 10.0);

    outColor = vec4(shapeColor * intensity, 1.0);
}`;

/**
 * Vertex shader for rendering seed points.
 * Outputs the shape ID to the fragment shader.
 */
const seedVertShader = vert`#version 300 es
precision mediump float;

in vec3 a_position; // x, y position and shapeID as z
flat out float v_shapeID;

void main() {
  gl_Position = vec4(a_position.xy, 0.0, 1.0);
  v_shapeID = a_position.z; // Pass shape ID to fragment shader
}`;

/**
 * Fragment shader for rendering seed points.
 * Initializes the texture with seed point positions and shape IDs.
 */
const seedFragShader = frag`#version 300 es
precision mediump float;

flat in float v_shapeID;
uniform vec2 u_canvasSize;

out vec4 outColor;

void main() {
  vec2 seedCoord = gl_FragCoord.xy / u_canvasSize;
  outColor = vec4(seedCoord, v_shapeID, 0.0);  // Seed coords (x, y), shape ID (z), initial distance (a)
}`;<|MERGE_RESOLUTION|>--- conflicted
+++ resolved
@@ -396,12 +396,8 @@
    * @returns A Float32Array of offsets.
    */
   private computeOffsets(stepSize: number): Float32Array {
-<<<<<<< HEAD
+    const aspectRatio = this.canvas.width / this.canvas.height;
     const offsets: number[] = [];
-=======
-    const aspectRatio = this.canvas.width / this.canvas.height;
-    const offsets = [];
->>>>>>> f1b412de
     for (let y = -1; y <= 1; y++) {
       for (let x = -1; x <= 1; x++) {
         // Adjust x offset by aspect ratio to maintain uniform distances
